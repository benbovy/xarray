# TODO Use various backend data stores. pytable, ncdf4, scipy.io, iris, memory

import os
import copy
<<<<<<< HEAD

=======
>>>>>>> c066660e
import numpy as np
import netCDF4 as nc4

from operator import or_
from scipy.io import netcdf
from cStringIO import StringIO
from collections import OrderedDict

import conventions, backends, variable

date2num = nc4.date2num
num2date = nc4.num2date

class Dataset(object):
    """
    A netcdf-like data object consisting of dimensions, variables and
    attributes which together form a self describing data set.
    """
    def __init__(self, nc = None, store = None, *args, **kwdargs):

        if store is None:
            store = backends.InMemoryDataStore()
        object.__setattr__(self, 'store', store)

        if isinstance(nc, basestring) and not nc.startswith('CDF'):
            """
            If the initialization nc is a string and it doesn't
            appear to be the contents of a netcdf file we load
            it using the netCDF4 package
            """
            self._load_netcdf4(nc, *args, **kwdargs)
        elif nc is not None:
            """
            If nc is a file-like object we read it using
            the scipy.io.netcdf package
            """
            self._load_scipy(nc)

    def _unchecked_set_dimensions(self, *args, **kwdargs):
        self.store.unchecked_set_dimensions(*args, **kwdargs)

    def _unchecked_set_attributes(self, *args, **kwdargs):
        self.store.unchecked_set_attributes(*args, **kwdargs)

    def _unchecked_set_variables(self, *args, **kwdargs):
        self.store.unchecked_set_variables(*args, **kwdargs)

<<<<<<< HEAD

class Variable(object):
    """
    A netcdf-like variable consisting of dimensions, data and attributes
    which describe a single variable.  A single variable object is not
    fully described outside the context of its parent Dataset.
    """
    def __init__(self, dims, data, attributes=None):
        object.__setattr__(self, 'dimensions', dims)
        object.__setattr__(self, 'data', data)
        if attributes is None:
            attributes = {}
        object.__setattr__(self, 'attributes', AttributesDict(attributes))
=======
    def _unchecked_create_dimension(self, *args, **kwdargs):
        self.store.unchecked_create_dimension(*args, **kwdargs)
>>>>>>> c066660e

    def _unchecked_add_variable(self, *args, **kwdargs):
        self.store.unchecked_add_variable(*args, **kwdargs)

    def _unchecked_create_variable(self, name, dims, data, attributes):
        """Creates a variable without checks"""
        v = variable.Variable(dims=dims, data=data,
                              attributes=attributes)
        self._unchecked_add_variable(name, v)
        return v

<<<<<<< HEAD
    def __setattr__(self, attr, value):
        """"__setattr__ is overloaded to prevent operations that could
        cause loss of data consistency. If you really intend to update
        dir(self), use the self.__dict__.update method or the
        super(type(a), self).__setattr__ method to bypass."""
        raise AttributeError("Object is tamper-proof")

    def __delattr__(self, attr):
        raise AttributeError("Object is tamper-proof")
=======
    def _unchecked_create_coordinate(self, name, data, attributes):
        """Creates a coordinate (dim and var) without checks"""
        self._unchecked_create_dimension(name, data.size)
        return self._unchecked_create_variable(name, (name,), data, attributes)

    def sync(self):
        return self.store.sync()
>>>>>>> c066660e

    @property
    def variables(self):
        return self.store.variables

    @property
    def attributes(self):
        return self.store.attributes

    @property
    def dimensions(self):
        return self.store.dimensions

    def _allocate(self):
        return self.__class__()

    def copy(self):
        """
        Returns a shallow copy of the current object.
        """
        return self.__copy__()
<<<<<<< HEAD

    def _copy(self, deepcopy=False):
        data = self.data[:].copy() if deepcopy else self.data
        obj = self._allocate()
        object.__setattr__(obj, 'dimensions', copy.copy(self.dimensions))
        object.__setattr__(obj, 'data', data)
        object.__setattr__(obj, 'attributes', self.attributes.copy())
        return obj

    def __copy__(self):
        return self._copy(deepcopy=False)

    def __deepcopy__(self, memo=None):
=======

    def __copy__(self):
>>>>>>> c066660e
        """
        Returns a shallow copy of the current object.
        """
<<<<<<< HEAD
        return self._copy(deepcopy=True)

    def __eq__(self, other):
        if self.dimensions != other.dimensions or \
           (self.data.tostring() != other.data.tostring()):
            return False
        if not self.attributes == other.attributes:
            return False
        return True

    def __ne__(self, other):
        return not self.__eq__(other)

    def __str__(self):
        """Create a ncdump-like summary of the object"""
        summary = ["dimensions:"]
        # prints dims that look like:
        #    dimension = length
        dim_print = lambda d, l : "\t%s : %s" % (_prettyprint(d, 30),
                                                 _prettyprint(l, 10))
        # add each dimension to the summary
        summary.extend([dim_print(d, l) for d, l in zip(self.dimensions, self.shape)])
        summary.append("type : %s" % (_prettyprint(self.dtype, 8)))
        summary.append("\nattributes:")
        #    attribute:value
        summary.extend(["\t%s:%s" % (_prettyprint(att, 30),
                                     _prettyprint(val, 30))
                        for att, val in self.attributes.iteritems()])
        # create the actual summary
        return '\n'.join(summary)

    def views(self, slicers):
        """Return a new Variable object whose contents are a view of the object
        sliced along a specified dimension.

        Parameters
        ----------
        slicers : {dim: slice, ...}
            A dictionary mapping from dim to slice, dim represents
            the dimension to slice along slice represents the range of the
            values to extract.

        Returns
        -------
        obj : Variable object
            The returned object has the same attributes and dimensions
            as the original. Data contents are taken along the
            specified dimension.  Care must be taken since modifying (most)
            values in the returned object will result in modification to the
            parent object.

        See Also
        --------
        view
        take
        """
        slices = [slice(None)] * self.data.ndim
        for i, dim in enumerate(self.dimensions):
            if dim in slicers:
                slices[i] = slicers[dim]
        # Shallow copy
        obj = copy.copy(self)
        object.__setattr__(obj, 'data', self.data[slices])
        return obj

    def view(self, s, dim):
        """Return a new Variable object whose contents are a view of the object
        sliced along a specified dimension.

        Parameters
        ----------
        s : slice
            The slice representing the range of the values to extract.
        dim : string
            The dimension to slice along. If multiple dimensions equal
            dim (e.g. a correlation matrix), then the slicing is done
            only along the first matching dimension.

        Returns
        -------
        obj : Variable object
            The returned object has the same attributes and dimensions
            as the original. Data contents are taken along the
            specified dimension.  Care must be taken since modifying (most)
            values in the returned object will result in modification to the
            parent object.

        See Also
        --------
        take
        """
        return self.views({dim : s})

    def take(self, indices, dim):
        """Return a new Variable object whose contents are sliced from
        the current object along a specified dimension

        Parameters
        ----------
        indices : array_like
            The indices of the values to extract. indices must be compatible
            with the ndarray.take() method.
        dim : string
            The dimension to slice along. If multiple dimensions equal
            dim (e.g. a correlation matrix), then the slicing is done
            only along the first matching dimension.

        Returns
        -------
        obj : Variable object
            The returned object has the same attributes and dimensions
            as the original. Data contents are taken along the
            specified dimension.

        See Also
        --------
        numpy.take
        """
        indices = np.asarray(indices)
        if indices.ndim != 1:
            raise ValueError('indices should have a single dimension')
        # When dim appears repeatedly in self.dimensions, using the index()
        # method gives us only the first one, which is the desired behavior
        axis = list(self.dimensions).index(dim)
        # Deep copy
        obj = copy.deepcopy(self)
        # In case data is lazy we need to slice out all the data before taking.
        object.__setattr__(obj, 'data', self.data[:].take(indices, axis=axis))
        return obj


class Dataset(object):
    """
    A netcdf-like data object consisting of dimensions, variables and
    attributes which together form a self describing data set.
    """
    def _allocate(self):
        return self.__class__()

=======
        obj = self._allocate()
        self.translate(obj, copy=True)
        return obj

>>>>>>> c066660e
    def _load_scipy(self, scipy_nc, *args, **kwdargs):
        """
        Interprets a netcdf file-like object using scipy.io.netcdf.
        The contents of the netcdf object are loaded into memory.
        """
        try:
            nc = netcdf.netcdf_file(scipy_nc, mode='r', *args, **kwdargs)
        except:
            scipy_nc = StringIO(scipy_nc)
            scipy_nc.seek(0)
            nc = netcdf.netcdf_file(scipy_nc, mode='r', *args, **kwdargs)

        self.attributes.update(nc._attributes)
<<<<<<< HEAD

        object.__setattr__(self, 'dimensions', OrderedDict())
        dimensions = OrderedDict((k, len(d))
                                 for k, d in nc.dimensions.iteritems())
        self.dimensions.update(dimensions)

        object.__setattr__(self, 'variables', OrderedDict())
        variables = OrderedDict((vn, from_scipy_variable(v))
                                for vn, v in nc.variables.iteritems())
        self.variables.update(variables)
=======
        for k, d in nc.dimensions.iteritems():
            self._unchecked_create_dimension(k, d)
        for vn, sci_var in nc.variables.iteritems():
            self._unchecked_create_variable(vn,
                                           dims = sci_var.dimensions,
                                           data = sci_var.data,
                                           attributes = sci_var._attributes)
>>>>>>> c066660e

    def _load_netcdf4(self, netcdf_path, *args, **kwdargs):
        """
        Interprets the contents of netcdf_path using the netCDF4
        package.
        """
        nc = nc4.Dataset(netcdf_path, *args, **kwdargs)

        self.attributes.update(dict((k.encode(), nc.getncattr(k)) for k in nc.ncattrs()))

        for k, d in nc.dimensions.iteritems():
            self._unchecked_create_dimension(k.encode(), len(d))

        for vn, v in nc.variables.iteritems():
            attributes = dict((k, v.getncattr(k)) for k in v.ncattrs())
            self._unchecked_create_variable(vn,
                            dims = tuple(v.dimensions),
                            # TODO : this variable copy is lazy and
                            # might cause issues in the future.
                            data = v,
                            attributes = attributes)

<<<<<<< HEAD
        object.__setattr__(self, 'variables', OrderedDict())
        self.variables.update(dict((vn.encode(), from_netcdf4_variable(v))
                                   for vn, v in nc.variables.iteritems()))

    def __init__(self, nc=None, *args, **kwdargs):
        if isinstance(nc, basestring) and not nc.startswith('CDF'):
            # If the initialization nc is a string and it doesn't
            # appear to be the contents of a netcdf file we load
            # it using the netCDF4 package
            self._load_netcdf4(nc, *args, **kwdargs)
        elif nc is None:
            object.__setattr__(self, 'attributes', AttributesDict())
            object.__setattr__(self, 'dimensions', OrderedDict())
            object.__setattr__(self, 'variables', OrderedDict())
        else:
            # If nc is a file-like object we read it using
            # the scipy.io.netcdf package
            self._load_scipy(nc)

    def copy(self):
        """
        Returns a shallow copy of the current object.
        """
        return self.__copy__()

    def __copy__(self):
        obj = self._allocate()
        object.__setattr__(obj, 'dimensions', self.dimensions.copy())
        object.__setattr__(obj, 'variables', self.variables.copy())
        object.__setattr__(obj, 'attributes', self.attributes.copy())
        return obj

=======
>>>>>>> c066660e
    def __setattr__(self, attr, value):
        """"__setattr__ is overloaded to prevent operations that could
        cause loss of data consistency. If you really intend to update
        dir(self), use the self.__dict__.update method or the
        super(type(a), self).__setattr__ method to bypass."""
        raise AttributeError("__setattr__ is disabled")

    def __contains__(self, key):
        """
        The 'in' operator will return true or false depending on
        whether 'key' is a varibale in the data object or not.
        """
        return key in self.variables

    def __eq__(self, other):
        if not isinstance(other, Dataset):
            return False
        if dict(self.dimensions) != dict(other.dimensions):
            return False
        if not dict(self.variables) == dict(other.variables):
            return False
        if not self.attributes == other.attributes:
            return False
        return True

    def __ne__(self, other):
        return not self.__eq__(other)

    @property
    def coordinates(self):
        # A coordinate variable is a 1-dimensional variable with the
        # same name as its dimension
        return OrderedDict([(dim, self.variables[dim])
                for dim in self.dimensions
                if dim in self.variables and
                self.variables[dim].data.ndim == 1 and
                self.variables[dim].dimensions == (dim,)])

    @property
    def noncoordinates(self):
        # A coordinate variable is a 1-dimensional variable with the
        # same name as its dimension
        return OrderedDict([(name, v)
                for (name, v) in self.variables.iteritems()
                if name not in self.coordinates])

    def translate(self, target, copy=False):
        dims = self.dimensions.copy() if copy else self.dimensions
        variables = self.variables.copy() if copy else self.variables
        atts = self.attributes.copy() if copy else self.attributes
        target.store.unchecked_set_dimensions(dims)
        target.store.unchecked_set_variables(variables)
        target.store.unchecked_set_attributes(atts)
        target.store.sync()

    def dump(self, filepath, *args, **kwdargs):
        """
        Dump the contents to a location on disk using
        the netCDF4 package
        """
<<<<<<< HEAD
        nc = nc4.Dataset(filepath, mode='w', *args, **kwdargs)
        for d, l in self.dimensions.iteritems():
            nc.createDimension(d, size=l)
        for vn, v in self.variables.iteritems():
            nc.createVariable(vn, v.dtype, v.dimensions)
            nc.variables[vn][:] = v.data[:]
            for k, a in v.attributes.iteritems():
                nc.variables[vn].setncattr(k, a)
        nc.setncatts(self.attributes)
        return nc
=======
        nc4_store = backends.NetCDF4DataStore(filepath, mode='w',
                                              *args, **kwdargs)
        out = Dataset(store=nc4_store)
        self.translate(out)
>>>>>>> c066660e

    def dumps(self):
        """
        Serialize the contents to a string.  The serialization
        creates an in memory netcdf version 3 string using
        the scipy.io.netcdf package.
        """
        fobj = StringIO()
        scipy_store = backends.ScipyDataStore(fobj, mode='w')
        out = Dataset(store=scipy_store)
        self.translate(out)
        return fobj.getvalue()

    def __str__(self):
        """Create a ncdump-like summary of the object"""
        summary = ["dimensions:"]
        # prints dims that look like:
        #    dimension = length
        dim_print = lambda d, l : "\t%s = %s" % (conventions.pretty_print(d, 30),
                                                 conventions.pretty_print(l, 10))
        # add each dimension to the summary
        summary.extend([dim_print(d, l) for d, l in self.dimensions.iteritems()])

        # Print variables
        summary.append("\nvariables:")
        for vname, var in self.variables.iteritems():
            # this looks like:
            #    dtype name(dim1, dim2)
            summary.append("\t%s %s(%s)" % (conventions.pretty_print(var.dtype, 8),
                                            conventions.pretty_print(vname, 20),
                                            conventions.pretty_print(', '.join(var.dimensions), 45)))
            #        attribute:value
            summary.extend(["\t\t%s:%s" % (conventions.pretty_print(att, 30),
                                           conventions.pretty_print(val, 30))
                            for att, val in var.attributes.iteritems()])

        summary.append("\nattributes:")
        #    attribute:value
        summary.extend(["\t%s:%s" % (conventions.pretty_print(att, 30),
                                     conventions.pretty_print(val, 30))
                        for att, val in self.attributes.iteritems()])
        # create the actual summary
        return '\n'.join(summary)

    def __getitem__(self, key):
        if key in self.variables:
            return self.variables[key]
        else:
            raise KeyError("%s is not a variable" % key)

    def __len__(self):
        return len(self.variables)

    def create_dimension(self, name, length):
        """Adds a dimension with name dim and length to the object

        Parameters
        ----------
        name : string
            The name of the new dimension. An exception will be raised if the
            object already has a dimension with this name.
        length : int or None
            The length of the new dimension; must be non-negative and
            representable as a signed 32-bit integer.
        """
        if name in self.dimensions:
            raise ValueError("Dimension named '%s' already exists" % name)
        if length is None:
            # unlimted dimensions aren't allowed yet
            raise ValueError(" unlimited dimensions are not allowed")
        else:
            if not isinstance(length, int):
                raise TypeError("Dimension length must be int")
            assert length >= 0
        self._unchecked_create_dimension(name, length)

    def create_variable(self, name, dims, data, attributes=None):
        """Create a new variable.

        Parameters
        ----------
        name : string
            The name of the new variable. An exception will be raised
            if the object already has a variable with this name. name
            must satisfy netCDF-3 naming rules. If name equals the name
            of a dimension, then the new variable is treated as a
            coordinate variable and must be 1-dimensional.
        dims : tuple
            The dimensions of the new variable. Elements must be dimensions of
            the object.
        data : numpy.ndarray
            Data to populate the new variable.
        attributes : dict_like or None, optional
            Attributes to assign to the new variable. Attribute names
            must be unique and must satisfy netCDF-3 naming rules. If
            None (default), an empty attribute dictionary is
            initialized.

        Returns
        -------
        var : Variable
            Reference to the newly created variable.
        """
        if name in self.variables:
            raise ValueError("Variable named '%s' already exists" % (name))

        if not all([(d in self.dimensions) for d in dims]):
            bad = [d for d in dims if (d not in self.dimensions)]
            raise ValueError("the following dim(s) are not valid " +
                    "dimensions of this object: %s" % bad)

        data = np.asarray(data)
        for axis, cdim in enumerate(dims):
            if (not (data.shape[axis] == self.dimensions[cdim])):
                raise ValueError("data shape does not match dimensions: " +
                                 "axis %d (dims '%s'). " %
                                 (axis, cdim) +
                                 "expected length %d, got %d." %
                                 (self.dimensions[cdim],
                                  data.shape[axis]))
        if (name in self.dimensions) and (data.ndim != 1):
            raise ValueError("A coordinate variable must be defined with " +
                             "1-dimensional data")
        return self._unchecked_create_variable(name, dims, data, attributes)

    def create_coordinate(self, name, data, attributes=None):
        """Create a new dimension and a corresponding coordinate variable.

        This method combines the create_dimension and create_variable methods
        for the common case when the variable is a 1-dimensional coordinate
        variable with the same name as the dimension.

        Parameters
        ----------
        name : string
            The name of the new dimension and variable. An exception
            will be raised if the object already has a dimension or
            variable with this name. name must satisfy netCDF-3 naming
            rules.
        data : array_like
            The coordinate values along this dimension; must be
            1-dimensional.  The dtype of data is the dtype of the new
            coordinate variable, and the size of data is the length of
            the new dimension. If data contains int64 integers, it will
            be coerced to int32 (for the sake of netCDF compatibility),
            and an exception will be raised if this coercion is not
            safe.
        attributes : dict_like or None, optional
            Attributes to assign to the new variable. Attribute names
            must be unique and must satisfy netCDF-3 naming rules. If
            None (default), an empty attribute dictionary is
            initialized.

        Returns
        -------
        var : Variable
            Reference to the newly created coordinate variable.
        """
        data = np.asarray(data)
        if data.ndim != 1:
            raise ValueError("data must be 1-dimensional (vector)")
        # We need to be cleanly roll back the effects of
        # create_dimension if create_variable fails, otherwise we will
        # end up in a partial state.
        if data.ndim != 1:
            raise ValueError("coordinate must have ndim==1")
        return self._unchecked_create_coordinate(name, data, attributes)

    def add_variable(self, name, variable):
        """A convenience function for adding a variable from one object to
        another.

        Parameters:
        name : string - The name under which the variable will be added
        variable : core.Variable - The variable to be added. If the desired
            action is to add a copy of the variable be sure to do so before
            passing it to this function.
        """
        # any error checking should be taken care of by create_variable
        return self.create_variable(name,
                                    dims=variable.dimensions,
                                    data=variable.data,
                                    attributes=variable.attributes)

    def delete_variable(self, name):
        """Delete a variable. Dimensions on which the variable is
        defined are not affected.

        Parameters
        ----------
        name : string
            The name of the variable to be deleted. An exception will
            be raised if there is no variable with this name.
        """
        if name not in self.variables:
            raise ValueError("Object does not have a variable '%s'" %
                    (str(name)))
        else:
            super(type(self.variables), self.variables).__delitem__(name)

    def views(self, slicers):
        """Return a new object whose contents are a view of a slice from the
        current object along a specified dimension

        Parameters
        ----------
        slicers : {dim: slice, ...}
            A dictionary mapping from a dimension to a slice object.

        Returns
        -------
        obj : Data object
            The returned object has the same attributes, dimensions,
            variable names and variable attributes as the original.
            Variables that are not defined along the specified
            dimensions are viewed in their entirety. Variables that are
            defined along the specified dimension have their data
            contents taken along the specified dimension.

            Care must be taken since modifying (most) values in the returned
            object will result in modification to the parent object.

        See Also
        --------
        view
        numpy.take
        Variable.take
        """
        if not all([isinstance(sl, slice) for sl in slicers.values()]):
            raise ValueError("view expects a dict whose values are slice objects")
        if not all([k in self.dimensions for k in slicers.keys()]):
            invalid = [k for k in slicers.keys() if not k in self.dimensions]
            raise KeyError("dimensions %s don't exist" % ', '.join(map(str, invalid)))
        # Create a new object
        obj = self._allocate()
        # Create views onto the variables and infer the new dimension length
        new_dims = dict(self.dimensions.iteritems())
        for (name, var) in self.variables.iteritems():
            var_slicers = dict((k, v) for k, v in slicers.iteritems() if k in var.dimensions)
            if len(var_slicers):
                obj.store.unchecked_add_variable(name, var.views(var_slicers))
                new_dims.update(dict(zip(obj[name].dimensions, obj[name].shape)))
            else:
                obj.store.unchecked_add_variable(name, var)
        # Hard write the dimensions, skipping validation
        obj.store.unchecked_set_dimensions(new_dims)
        # Reference to the attributes, this intentionally does not copy.
        obj.store.unchecked_set_attributes(self.attributes)
        return obj

    def view(self, s, dim=None):
        """Return a new object whose contents are a view of a slice from the
        current object along a specified dimension

        Parameters
        ----------
        s : slice
            The slice representing the range of the values to extract.
        dim : string, optional
            The dimension to slice along. If multiple dimensions of a
            variable equal dim (e.g. a correlation matrix), then that
            variable is sliced only along both dimensions.  Without
            this behavior the resulting data object would have
            inconsistent dimensions.

        Returns
        -------
        obj : Data object
            The returned object has the same attributes, dimensions,
            variable names and variable attributes as the original.
            Variables that are not defined along the specified
            dimensions are viewed in their entirety. Variables that are
            defined along the specified dimension have their data
            contents taken along the specified dimension.

            Care must be taken since modifying (most) values in the returned
            object will result in modification to the parent object.

        See Also
        --------
        views
        numpy.take
        Variable.take
        """
        obj = self.views({dim : s})
        if obj.dimensions[dim] == 0:
            raise IndexError("view results in a dimension of length zero")
        return obj

    def take(self, indices, dim=None):
        """Return a new object whose contents are taken from the
        current object along a specified dimension

        Parameters
        ----------
        indices : array_like
            The indices of the values to extract. indices must be compatible
            with the ndarray.take() method.
        dim : string, optional
            The dimension to slice along. If multiple dimensions of a
            variable equal dim (e.g. a correlation matrix), then that
            variable is sliced only along its first matching dimension.
            If None (default), then the object is sliced along its
            unlimited dimension; an exception is raised if the object
            does not have an unlimited dimension.

        Returns
        -------
        obj : Data object
            The returned object has the same attributes, dimensions,
            variable names and variable attributes as the original.
            Variables that are not defined along the specified
            dimensions are copied in their entirety. Variables that are
            defined along the specified dimension have their data
            contents taken along the specified dimension.

        See Also
        --------
        numpy.take
        Variable.take
        """
        if dim is None:
            raise ValueError("dim cannot be None")
        # Create a new object
        obj = self._allocate()
        # Create fancy-indexed variables and infer the new dimension length
        new_length = self.dimensions[dim]
        for (name, var) in self.variables.iteritems():
            if dim in var.dimensions:
                obj.store.unchecked_add_variable(name, var.take(indices, dim))
                new_length = obj.variables[name].data.shape[
                    list(var.dimensions).index(dim)]
            else:
                obj.store.unchecked_add_variable(name, copy.deepcopy(var))
        # Hard write the dimensions, skipping validation
        for d, l in self.dimensions.iteritems():
            if d == dim:
                l = new_length
            obj.store.unchecked_create_dimension(d, l)
        if obj.dimensions[dim] == 0:
            raise IndexError(
                "take would result in a dimension of length zero")
        # Copy attributes
        self._unchecked_set_attributes(self.attributes.copy())
        return obj

    def renamed(self, name_dict):
        """
        Returns a new object with variables and dimensions renamed according to
        the arguments passed via **kwds

        Parameters
        ----------
        name_dict : dict-like
            Dictionary-like object whose keys are current variable
            names and whose values are new names.
        """
        for name in self.dimensions.iterkeys():
            if name in self.variables and not name in self.coordinates:
                raise ValueError("Renaming assumes that only coordinates " +
                                 "have both a dimension and variable under " +
                                 "the same name.  In this case it appears %s " +
                                 "has a dim and var but is not a coordinate"
                                 % name)

        new_names = dict((name, name)
                for name, _ in self.dimensions.iteritems())
        new_names.update(dict((name, name)
                for name, _ in self.variables.iteritems()))

        for k, v in name_dict.iteritems():
            if not k in new_names:
                raise ValueError("Cannot rename %s because it does not exist" % k)
        new_names.update(name_dict)

        obj = self._allocate()
        # if a dimension is a new one it gets added, if the dimension already
        # exists we confirm that they are identical (or throw an exception)
        for (name, length) in self.dimensions.iteritems():
            obj._unchecked_create_dimension(new_names[name], length)
        # a variable is only added if it doesn't currently exist, otherwise
        # and exception is thrown
        for (name, v) in self.variables.iteritems():
<<<<<<< HEAD
            obj.create_variable(new_names[name],
                                tuple([new_names[d] for d in v.dimensions]),
                                data=v.data,
                                attributes=v.attributes.copy())
=======
            obj._unchecked_create_variable(new_names[name],
                            dims=tuple([new_names[d] for d in v.dimensions]),
                            data=v.data,
                            attributes=v.attributes.copy())
>>>>>>> c066660e
        # update the root attributes
        obj._unchecked_set_attributes(self.attributes.copy())
        return obj

    def update(self, other):
        """
        An update method (simular to dict.update) for data objects whereby each
        dimension, variable and attribute from 'other' is updated in the current
        object.  Note however that because Data object attributes are often
        write protected an exception will be raised if an attempt to overwrite
        any variables is made.
        """
        # if a dimension is a new one it gets added, if the dimension already
        # exists we confirm that they are identical (or throw an exception)
        for (name, length) in other.dimensions.iteritems():
            if (name == other.record_dimension and
                    name != self.record_dimension):
                raise ValueError(
                    ("record dimensions do not match: "
                     "self: %s, other: %s") %
                    (self.record_dimension, other.record_dimension))
            if not name in self.dimensions:
                self.create_dimension(name, length)
            else:
                cur_length = self.dimensions[name]
                if cur_length is None:
                    cur_length = self[self.record_dimension].data.size
                if length != cur_length:
                    raise ValueError("inconsistent dimension lengths for " +
                                     "dim: %s , %s != %s" %
                                     (name, length, cur_length))
        # a variable is only added if it doesn't currently exist, otherwise
        # and exception is thrown
        for (name, v) in other.variables.iteritems():
            if not name in self.variables:
                self.create_variable(name,
                                     v.dimensions,
                                     data=v.data,
                                     attributes=v.attributes.copy())
            else:
                if self[name].dimensions != other[name].dimensions:
                    raise ValueError("%s has different dimensions cur:%s new:%s"
                                     % (name, str(self[name].dimensions),
                                        str(other[name].dimensions)))
                if (self.variables[name].data.tostring() !=
                    other.variables[name].data.tostring()):
                    raise ValueError("%s has different data" % name)
                self[name].attributes.update(other[name].attributes)
        # update the root attributes
        self.attributes.update(other.attributes)

    def select(self, var):
        """Return a new object that contains the specified variables,
        along with the dimensions on which those variables are defined
        and corresponding coordinate variables.

        Parameters
        ----------
        var : bounded sequence of strings
            The variables to include in the returned object.

        Returns
        -------
        obj : Data object
            The returned object has the same attributes as the
            original. A dimension is included if at least one of the
            specified variables is defined along that dimension.
            Coordinate variables (1-dimensional variables with the same
            name as a dimension) that correspond to an included
            dimension are also included. All other variables are
            dropped.
        """
        if isinstance(var, basestring):
            var = [var]
        if not (hasattr(var, '__iter__') and hasattr(var, '__len__')):
            raise TypeError("var must be a bounded sequence")
        if not all((v in self.variables for v in var)):
            raise KeyError(
                "One or more of the specified variables does not exist")
        # Create a new Data instance
        obj = self._allocate()
        # Copy relevant dimensions
        dim = reduce(or_, [set(self.variables[v].dimensions) for v in var])
        # Create dimensions in the same order as they appear in self.dimension
        for d in dim:
            obj.store.unchecked_create_dimension(d, self.dimensions[d])
        # Also include any coordinate variables defined on the relevant
        # dimensions
        for (name, v) in self.variables.iteritems():
            if (name in var) or ((name in dim) and (v.dimensions == (name,))):
                obj._unchecked_create_variable(name,
                        dims=v.dimensions,
                        data=v.data,
                        attributes=v.attributes.copy())
        obj._unchecked_set_attributes(self.attributes.copy())
        return obj

    def iterator(self, dim=None, views=False):
        """Iterator along a data dimension

        Return an iterator yielding (coordinate, data_object) pairs
        that are singleton along the specified dimension

        Parameters
        ----------
        dim : string, optional
            The dimension along which you want to iterate. If None
            (default), then the iterator operates along the record
            dimension; if there is no record dimension, an exception
            will be raised.
        views : boolean, optional
            If True, the iterator will give views of the data along
            the dimension, otherwise copies.

        Returns
        -------
        it : iterator
            The returned iterator yields pairs of scalar-valued
            coordinate variables and data objects. The yielded data
            objects contain *copies* onto the underlying numpy arrays of
            the original data object. If the data object does not have
            a coordinate variable with the same name as the specified
            dimension, then the returned coordinate value is None. If
            multiple dimensions of a variable equal dim (e.g. a
            correlation matrix), then that variable is iterated along
            the first matching dimension.

        Examples
        --------
        >>> d = Data()
        >>> d.create_coordinate(name='x', data=numpy.arange(10))
        >>> d.create_coordinate(name='y', data=numpy.arange(20))
        >>> print d

        dimensions:
          name            | length
         ===========================
          x               | 10
          y               | 20

        variables:
          name            | dtype   | shape           | dimensions
         =====================================================================
          x               | int32   | (10,)           | ('x',)
          y               | int32   | (20,)           | ('y',)

        attributes:
          None

        >>> i = d.iterator(dim='x')
        >>> (a, b) = i.next()
        >>> print a

        dtype:
          int32

        dimensions:
          name            | length
         ===========================
          x               | 1

        attributes:
          None

        >>> print b

        dimensions:
          name            | length
         ===========================
          x               | 1
          y               | 20

        variables:
          name            | dtype   | shape           | dimensions
         =====================================================================
          x               | int32   | (1,)            | ('x',)
          y               | int32   | (20,)           | ('y',)

        attributes:
          None

        """
        # Determine the size of the dim we're about to iterate over
        n = self.dimensions[dim]
        # Iterate over the object
        if dim in self.coordinates:
            coord = self.variables[dim]
            if views:
                for i in xrange(n):
                    s = slice(i, i + 1)
                    yield (coord.view(s, dim=dim),
                           self.view(s, dim=dim))
            else:
                for i in xrange(n):
                    indices = np.array([i])
                    yield (coord.take(indices, dim=dim),
                           self.take(indices, dim=dim))
        else:
            if views:
                for i in xrange(n):
                    yield (None, self.view(slice(i, i + 1), dim=dim))
            else:
                for i in xrange(n):
                    yield (None, self.take(np.array([i]), dim=dim))

    def iterarray(self, var, dim=None):
        """Iterator along a data dimension returning the corresponding slices
        of the underlying data of a varaible.

        Return an iterator yielding (scalar, ndarray) pairs that are singleton
        along the specified dimension.  While iterator is more general, this
        method has less overhead and in turn should be considerably faster.

        Parameters
        ----------
        var : string
            The variable over which you want to iterate.

        dim : string, optional
            The dimension along which you want to iterate. If None
            (default), then the iterator operates along the record
            dimension; if there is no record dimension, an exception
            will be raised.

        Returns
        -------
        it : iterator
            The returned iterator yields pairs of scalar-valued
            and ndarray objects. The yielded data objects contain *views*
            onto the underlying numpy arrays of the original data object.

        Examples
        --------
        >>> d = Data()
        >>> d.create_coordinate(name='t', data=numpy.arange(5))
        >>> d.create_dimension(name='h', length=3)
        >>> d.create_variable(name='x', dim=('t', 'h'),\
        ...     data=numpy.random.random((10, 3,)))
        >>> print d['x'].data
        [[ 0.33499995  0.47606901  0.41334325]
         [ 0.20229308  0.73693437  0.97451746]
         [ 0.40020704  0.29763575  0.85588908]
         [ 0.44114434  0.79233816  0.59115313]
         [ 0.18583972  0.55084889  0.95478946]]
        >>> i = d.iterarray(var='x', dim='t')
        >>> (a, b) = i.next()
        >>> print a
        0
        >>> print b
        [[ 0.33499995  0.47606901  0.41334325]]
        """
        # Get a reference to the underlying ndarray for the desired variable
        # and build a list of slice objects
        data = self.variables[var].data
        axis = list(self.variables[var].dimensions).index(dim)
        slicer = [slice(None)] * data.ndim
        # Determine the size of the dim we're about to iterate over
        n = self.dimensions[dim]
        # Iterate over dim returning views of the variable.
        if dim in self.coordinates:
            coord = self.variables[dim].data
            for i in xrange(n):
                slicer[axis] = slice(i, i + 1)
                yield (coord[i], data[slicer])
        else:
            for i in xrange(n):
                slicer[axis] = slice(i, i + 1)
                yield (None, data[slicer])

    def squeeze(self, dimension):
        """
        Squeezes a dimension of length 1, returning a copy of the object
        with that dimension removed.
        """
        if self.dimensions[dimension] != 1:
            raise ValueError(("Can only squeeze along dimensions with" +
                             "length one, %s has length %d") %
                             (dimension, self.dimensions[dimension]))
        # Create a new Data instance
        obj = self._allocate()
        # Copy dimensions
        for (name, length) in self.dimensions.iteritems():
            if not name == dimension:
                obj.create_dimension(name, length)
        # Copy variables
        for (name, var) in self.variables.iteritems():
            if not name == dimension:
                dims = list(var.dimensions)
                data = var.data
                if dimension in dims:
                    shape = list(var.data.shape)
                    index = dims.index(dimension)
                    shape.pop(index)
                    dims.pop(index)
                    data = data.reshape(shape)
                obj.create_variable(name=name,
                        dims=tuple(dims),
                        data=data,
                        attributes=var.attributes.copy())
        obj.store.unchecked_set_attributes(self.attributes.copy())
        return obj

if __name__ == "__main__":
    """
    A bunch of regression tests.
    """
    base_dir = os.path.dirname(__file__)
    test_dir = os.path.join(base_dir, '..', '..', 'test', )
    write_test_path = os.path.join(test_dir, 'test_output.nc')
    ecmwf_netcdf = os.path.join(test_dir, 'ECMWF_ERA-40_subset.nc')

    import time
    st = time.time()
    nc = Dataset(ecmwf_netcdf)
    print "Seconds to read from filepath : ", time.time() - st

    st = time.time()
    nc.dump(write_test_path)
    print "Seconds to write : ", time.time() - st

    st = time.time()
    nc_string = nc.dumps()
    print "Seconds to serialize : ", time.time() - st

    st = time.time()
    nc = Dataset(nc_string)
    print "Seconds to deserialize : ", time.time() - st

    st = time.time()
    with open(ecmwf_netcdf, 'r') as f:
        nc = Dataset(f)
    print "Seconds to read from fobj : ", time.time() - st
<|MERGE_RESOLUTION|>--- conflicted
+++ resolved
@@ -2,10 +2,6 @@
 
 import os
 import copy
-<<<<<<< HEAD
-
-=======
->>>>>>> c066660e
 import numpy as np
 import netCDF4 as nc4
 
@@ -53,24 +49,8 @@
     def _unchecked_set_variables(self, *args, **kwdargs):
         self.store.unchecked_set_variables(*args, **kwdargs)
 
-<<<<<<< HEAD
-
-class Variable(object):
-    """
-    A netcdf-like variable consisting of dimensions, data and attributes
-    which describe a single variable.  A single variable object is not
-    fully described outside the context of its parent Dataset.
-    """
-    def __init__(self, dims, data, attributes=None):
-        object.__setattr__(self, 'dimensions', dims)
-        object.__setattr__(self, 'data', data)
-        if attributes is None:
-            attributes = {}
-        object.__setattr__(self, 'attributes', AttributesDict(attributes))
-=======
     def _unchecked_create_dimension(self, *args, **kwdargs):
         self.store.unchecked_create_dimension(*args, **kwdargs)
->>>>>>> c066660e
 
     def _unchecked_add_variable(self, *args, **kwdargs):
         self.store.unchecked_add_variable(*args, **kwdargs)
@@ -82,17 +62,6 @@
         self._unchecked_add_variable(name, v)
         return v
 
-<<<<<<< HEAD
-    def __setattr__(self, attr, value):
-        """"__setattr__ is overloaded to prevent operations that could
-        cause loss of data consistency. If you really intend to update
-        dir(self), use the self.__dict__.update method or the
-        super(type(a), self).__setattr__ method to bypass."""
-        raise AttributeError("Object is tamper-proof")
-
-    def __delattr__(self, attr):
-        raise AttributeError("Object is tamper-proof")
-=======
     def _unchecked_create_coordinate(self, name, data, attributes):
         """Creates a coordinate (dim and var) without checks"""
         self._unchecked_create_dimension(name, data.size)
@@ -100,7 +69,6 @@
 
     def sync(self):
         return self.store.sync()
->>>>>>> c066660e
 
     @property
     def variables(self):
@@ -122,173 +90,15 @@
         Returns a shallow copy of the current object.
         """
         return self.__copy__()
-<<<<<<< HEAD
-
-    def _copy(self, deepcopy=False):
-        data = self.data[:].copy() if deepcopy else self.data
-        obj = self._allocate()
-        object.__setattr__(obj, 'dimensions', copy.copy(self.dimensions))
-        object.__setattr__(obj, 'data', data)
-        object.__setattr__(obj, 'attributes', self.attributes.copy())
-        return obj
 
     def __copy__(self):
-        return self._copy(deepcopy=False)
-
-    def __deepcopy__(self, memo=None):
-=======
-
-    def __copy__(self):
->>>>>>> c066660e
         """
         Returns a shallow copy of the current object.
         """
-<<<<<<< HEAD
-        return self._copy(deepcopy=True)
-
-    def __eq__(self, other):
-        if self.dimensions != other.dimensions or \
-           (self.data.tostring() != other.data.tostring()):
-            return False
-        if not self.attributes == other.attributes:
-            return False
-        return True
-
-    def __ne__(self, other):
-        return not self.__eq__(other)
-
-    def __str__(self):
-        """Create a ncdump-like summary of the object"""
-        summary = ["dimensions:"]
-        # prints dims that look like:
-        #    dimension = length
-        dim_print = lambda d, l : "\t%s : %s" % (_prettyprint(d, 30),
-                                                 _prettyprint(l, 10))
-        # add each dimension to the summary
-        summary.extend([dim_print(d, l) for d, l in zip(self.dimensions, self.shape)])
-        summary.append("type : %s" % (_prettyprint(self.dtype, 8)))
-        summary.append("\nattributes:")
-        #    attribute:value
-        summary.extend(["\t%s:%s" % (_prettyprint(att, 30),
-                                     _prettyprint(val, 30))
-                        for att, val in self.attributes.iteritems()])
-        # create the actual summary
-        return '\n'.join(summary)
-
-    def views(self, slicers):
-        """Return a new Variable object whose contents are a view of the object
-        sliced along a specified dimension.
-
-        Parameters
-        ----------
-        slicers : {dim: slice, ...}
-            A dictionary mapping from dim to slice, dim represents
-            the dimension to slice along slice represents the range of the
-            values to extract.
-
-        Returns
-        -------
-        obj : Variable object
-            The returned object has the same attributes and dimensions
-            as the original. Data contents are taken along the
-            specified dimension.  Care must be taken since modifying (most)
-            values in the returned object will result in modification to the
-            parent object.
-
-        See Also
-        --------
-        view
-        take
-        """
-        slices = [slice(None)] * self.data.ndim
-        for i, dim in enumerate(self.dimensions):
-            if dim in slicers:
-                slices[i] = slicers[dim]
-        # Shallow copy
-        obj = copy.copy(self)
-        object.__setattr__(obj, 'data', self.data[slices])
-        return obj
-
-    def view(self, s, dim):
-        """Return a new Variable object whose contents are a view of the object
-        sliced along a specified dimension.
-
-        Parameters
-        ----------
-        s : slice
-            The slice representing the range of the values to extract.
-        dim : string
-            The dimension to slice along. If multiple dimensions equal
-            dim (e.g. a correlation matrix), then the slicing is done
-            only along the first matching dimension.
-
-        Returns
-        -------
-        obj : Variable object
-            The returned object has the same attributes and dimensions
-            as the original. Data contents are taken along the
-            specified dimension.  Care must be taken since modifying (most)
-            values in the returned object will result in modification to the
-            parent object.
-
-        See Also
-        --------
-        take
-        """
-        return self.views({dim : s})
-
-    def take(self, indices, dim):
-        """Return a new Variable object whose contents are sliced from
-        the current object along a specified dimension
-
-        Parameters
-        ----------
-        indices : array_like
-            The indices of the values to extract. indices must be compatible
-            with the ndarray.take() method.
-        dim : string
-            The dimension to slice along. If multiple dimensions equal
-            dim (e.g. a correlation matrix), then the slicing is done
-            only along the first matching dimension.
-
-        Returns
-        -------
-        obj : Variable object
-            The returned object has the same attributes and dimensions
-            as the original. Data contents are taken along the
-            specified dimension.
-
-        See Also
-        --------
-        numpy.take
-        """
-        indices = np.asarray(indices)
-        if indices.ndim != 1:
-            raise ValueError('indices should have a single dimension')
-        # When dim appears repeatedly in self.dimensions, using the index()
-        # method gives us only the first one, which is the desired behavior
-        axis = list(self.dimensions).index(dim)
-        # Deep copy
-        obj = copy.deepcopy(self)
-        # In case data is lazy we need to slice out all the data before taking.
-        object.__setattr__(obj, 'data', self.data[:].take(indices, axis=axis))
-        return obj
-
-
-class Dataset(object):
-    """
-    A netcdf-like data object consisting of dimensions, variables and
-    attributes which together form a self describing data set.
-    """
-    def _allocate(self):
-        return self.__class__()
-
-=======
         obj = self._allocate()
         self.translate(obj, copy=True)
         return obj
 
->>>>>>> c066660e
     def _load_scipy(self, scipy_nc, *args, **kwdargs):
         """
         Interprets a netcdf file-like object using scipy.io.netcdf.
@@ -302,18 +112,6 @@
             nc = netcdf.netcdf_file(scipy_nc, mode='r', *args, **kwdargs)
 
         self.attributes.update(nc._attributes)
-<<<<<<< HEAD
-
-        object.__setattr__(self, 'dimensions', OrderedDict())
-        dimensions = OrderedDict((k, len(d))
-                                 for k, d in nc.dimensions.iteritems())
-        self.dimensions.update(dimensions)
-
-        object.__setattr__(self, 'variables', OrderedDict())
-        variables = OrderedDict((vn, from_scipy_variable(v))
-                                for vn, v in nc.variables.iteritems())
-        self.variables.update(variables)
-=======
         for k, d in nc.dimensions.iteritems():
             self._unchecked_create_dimension(k, d)
         for vn, sci_var in nc.variables.iteritems():
@@ -321,7 +119,6 @@
                                            dims = sci_var.dimensions,
                                            data = sci_var.data,
                                            attributes = sci_var._attributes)
->>>>>>> c066660e
 
     def _load_netcdf4(self, netcdf_path, *args, **kwdargs):
         """
@@ -344,41 +141,6 @@
                             data = v,
                             attributes = attributes)
 
-<<<<<<< HEAD
-        object.__setattr__(self, 'variables', OrderedDict())
-        self.variables.update(dict((vn.encode(), from_netcdf4_variable(v))
-                                   for vn, v in nc.variables.iteritems()))
-
-    def __init__(self, nc=None, *args, **kwdargs):
-        if isinstance(nc, basestring) and not nc.startswith('CDF'):
-            # If the initialization nc is a string and it doesn't
-            # appear to be the contents of a netcdf file we load
-            # it using the netCDF4 package
-            self._load_netcdf4(nc, *args, **kwdargs)
-        elif nc is None:
-            object.__setattr__(self, 'attributes', AttributesDict())
-            object.__setattr__(self, 'dimensions', OrderedDict())
-            object.__setattr__(self, 'variables', OrderedDict())
-        else:
-            # If nc is a file-like object we read it using
-            # the scipy.io.netcdf package
-            self._load_scipy(nc)
-
-    def copy(self):
-        """
-        Returns a shallow copy of the current object.
-        """
-        return self.__copy__()
-
-    def __copy__(self):
-        obj = self._allocate()
-        object.__setattr__(obj, 'dimensions', self.dimensions.copy())
-        object.__setattr__(obj, 'variables', self.variables.copy())
-        object.__setattr__(obj, 'attributes', self.attributes.copy())
-        return obj
-
-=======
->>>>>>> c066660e
     def __setattr__(self, attr, value):
         """"__setattr__ is overloaded to prevent operations that could
         cause loss of data consistency. If you really intend to update
@@ -439,23 +201,10 @@
         Dump the contents to a location on disk using
         the netCDF4 package
         """
-<<<<<<< HEAD
-        nc = nc4.Dataset(filepath, mode='w', *args, **kwdargs)
-        for d, l in self.dimensions.iteritems():
-            nc.createDimension(d, size=l)
-        for vn, v in self.variables.iteritems():
-            nc.createVariable(vn, v.dtype, v.dimensions)
-            nc.variables[vn][:] = v.data[:]
-            for k, a in v.attributes.iteritems():
-                nc.variables[vn].setncattr(k, a)
-        nc.setncatts(self.attributes)
-        return nc
-=======
         nc4_store = backends.NetCDF4DataStore(filepath, mode='w',
                                               *args, **kwdargs)
         out = Dataset(store=nc4_store)
         self.translate(out)
->>>>>>> c066660e
 
     def dumps(self):
         """
@@ -504,10 +253,7 @@
         if key in self.variables:
             return self.variables[key]
         else:
-            raise KeyError("%s is not a variable" % key)
-
-    def __len__(self):
-        return len(self.variables)
+            raise ValueError("%s is not a variable" % key)
 
     def create_dimension(self, name, length):
         """Adds a dimension with name dim and length to the object
@@ -839,17 +585,10 @@
         # a variable is only added if it doesn't currently exist, otherwise
         # and exception is thrown
         for (name, v) in self.variables.iteritems():
-<<<<<<< HEAD
-            obj.create_variable(new_names[name],
-                                tuple([new_names[d] for d in v.dimensions]),
-                                data=v.data,
-                                attributes=v.attributes.copy())
-=======
             obj._unchecked_create_variable(new_names[name],
                             dims=tuple([new_names[d] for d in v.dimensions]),
                             data=v.data,
                             attributes=v.attributes.copy())
->>>>>>> c066660e
         # update the root attributes
         obj._unchecked_set_attributes(self.attributes.copy())
         return obj
