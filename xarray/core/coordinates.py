--- conflicted
+++ resolved
@@ -291,21 +291,15 @@
             variables = {k: v.copy() for k, v in coords.variables.items()}
             coords_obj_indexes = dict(coords.xindexes)
         else:
-<<<<<<< HEAD
-            variables = {
-                k: as_variable(v, name=k, auto_convert=False) for k, v in coords.items()
-            }
-=======
             variables = {}
             for name, data in coords.items():
-                var = as_variable(data, name=name)
+                var = as_variable(data, name=name, auto_convert=False)
                 if var.dims == (name,) and indexes is None:
                     index, index_vars = create_default_index_implicit(var, list(coords))
                     default_indexes.update({k: index for k in index_vars})
                     variables.update(index_vars)
                 else:
                     variables[name] = var
->>>>>>> 0f9f790c
 
         if indexes is None:
             indexes = {}
