--- conflicted
+++ resolved
@@ -21,12 +21,9 @@
     assert_no_index_corrupted,
     create_default_index_implicit,
 )
-<<<<<<< HEAD
+
 from xarray.core.merge import merge_coordinates_without_align, merge_coords
-from xarray.core.types import ErrorOptions, Self, T_DataArray
-=======
-from xarray.core.types import DataVars, Self, T_DataArray, T_Xarray
->>>>>>> 293297d2
+from xarray.core.types import ErrorOptions, DataVars, Self, T_DataArray, T_Xarray
 from xarray.core.utils import (
     Frozen,
     ReprObject,
@@ -607,7 +604,6 @@
 
         self._update_coords(coords, indexes)
 
-<<<<<<< HEAD
     def set_xindex(
         self,
         coord_names: str | Sequence[Hashable],
@@ -670,12 +666,7 @@
         # and DataArrayCoordinates (i.e., Dataset and DataArray encapsulate Coordinates)
         return cast(Self, new_obj.coords)
 
-    def assign(
-        self, coords: Mapping | None = None, **coords_kwargs: Any
-    ) -> Coordinates:
-=======
     def assign(self, coords: Mapping | None = None, **coords_kwargs: Any) -> Self:
->>>>>>> 293297d2
         """Assign new coordinates (and indexes) to a Coordinates object, returning
         a new object with all the original coordinates in addition to the new ones.
 
