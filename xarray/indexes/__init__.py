"""Xarray index objects for label-based selection and alignment of Dataset /
DataArray objects.

"""

from xarray.core.coordinate_transform import CoordinateTransform
from xarray.core.indexes import (
    CoordinateTransformIndex,
    Index,
    PandasIndex,
    PandasMultiIndex,
)
<<<<<<< HEAD
from xarray.indexes.cf_interval_index import CFIntervalIndex
=======
from xarray.indexes.nd_point_index import NDPointIndex
>>>>>>> 37dbae12
from xarray.indexes.range_index import RangeIndex

__all__ = [
    "CFIntervalIndex",
    "CoordinateTransform",
    "CoordinateTransformIndex",
    "Index",
    "NDPointIndex",
    "PandasIndex",
    "PandasMultiIndex",
    "RangeIndex",
]<|MERGE_RESOLUTION|>--- conflicted
+++ resolved
@@ -10,11 +10,8 @@
     PandasIndex,
     PandasMultiIndex,
 )
-<<<<<<< HEAD
 from xarray.indexes.cf_interval_index import CFIntervalIndex
-=======
 from xarray.indexes.nd_point_index import NDPointIndex
->>>>>>> 37dbae12
 from xarray.indexes.range_index import RangeIndex
 
 __all__ = [
