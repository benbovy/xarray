from __future__ import annotations
import functools
import textwrap
import inspect

from typing import Mapping, Hashable, Union, List, Any, Callable, Iterable, Dict

import anytree

from xarray.core.dataset import Dataset
from xarray.core.dataarray import DataArray
from xarray.core.variable import Variable
from xarray.core.combine import merge
from xarray.core import dtypes, utils
from xarray.core._typed_ops import DatasetOpsMixin

from .treenode import TreeNode, PathType, _init_single_treenode

"""
The structure of a populated Datatree looks roughly like this: 

DataTree("root name")
|-- DataNode("weather")
|   |   Variable("wind_speed")
|   |   Variable("pressure")
|   |-- DataNode("temperature")
|   |       Variable("sea_surface_temperature")
|   |       Variable("dew_point_temperature")
|-- DataNode("satellite image")
|   |   Variable("true_colour")
|   |-- DataNode("infrared")
|   |       Variable("near_infrared")
|   |       Variable("far_infrared")
|-- DataNode("topography")
|   |-- DataNode("elevation")
|   |       Variable("height_above_sea_level")
|-- DataNode("population")
"""


def map_over_subtree(func):
    """
    Decorator which turns a function which acts on (and returns) single Datasets into one which acts on DataTrees.

    Applies a function to every dataset in this subtree, returning a new tree which stores the results.

    The function will be applied to any dataset stored in this node, as well as any dataset stored in any of the
    descendant nodes. The returned tree will have the same structure as the original subtree.

    func needs to return a Dataset in order to rebuild the subtree.

    Parameters
    ----------
    func : callable
        Function to apply to datasets with signature:
        `func(node.ds, *args, **kwargs) -> Dataset`.

        Function will not be applied to any nodes without datasets.
    *args : tuple, optional
        Positional arguments passed on to `func`.
    **kwargs : Any
        Keyword arguments passed on to `func`.

    Returns
    -------
    mapped : callable
        Wrapped function which returns tree created from results of applying ``func`` to the dataset at each node.

    See also
    --------
    DataTree.map_over_subtree
    DataTree.map_over_subtree_inplace
    """

    @functools.wraps(func)
    def _map_over_subtree(tree, *args, **kwargs):
        """Internal function which maps func over every node in tree, returning a tree of the results."""

        # Recreate and act on root node
        out_tree = DataNode(name=tree.name, data=tree.ds)
        if out_tree.has_data:
            out_tree.ds = func(out_tree.ds, *args, **kwargs)

        # Act on every other node in the tree, and rebuild from results
        for node in tree.descendants:
            # TODO make a proper relative_path method
            relative_path = node.pathstr.replace(tree.pathstr, '')
            result = func(node.ds, *args, **kwargs) if node.has_data else None
            out_tree[relative_path] = result

        return out_tree
    return _map_over_subtree


class DatasetPropertiesMixin:
    """Expose properties of wrapped Dataset"""

    # TODO a neater / more succinct way of doing this?
    # we wouldn't need it at all if we inherited directly from Dataset...

    @property
    def dims(self):
        if self.has_data:
            return self.ds.dims
        else:
            raise AttributeError("property is not defined for a node with no data")

    @property
    def variables(self):
        if self.has_data:
            return self.ds.variables
        else:
            raise AttributeError("property is not defined for a node with no data")

    @property
    def encoding(self):
        if self.has_data:
            return self.ds.encoding
        else:
            raise AttributeError("property is not defined for a node with no data")

    @property
    def sizes(self):
        if self.has_data:
            return self.ds.sizes
        else:
            raise AttributeError("property is not defined for a node with no data")

    @property
    def attrs(self):
        if self.has_data:
            return self.ds.attrs
        else:
            raise AttributeError("property is not defined for a node with no data")

    # TODO .loc

    dims.__doc__ = Dataset.dims.__doc__
    variables.__doc__ = Dataset.variables.__doc__
    encoding.__doc__ = Dataset.encoding.__doc__
    sizes.__doc__ = Dataset.sizes.__doc__
    attrs.__doc__ = Dataset.attrs.__doc__


_MAPPED_DOCSTRING_ADDENDUM = textwrap.fill("This method was copied from xarray.Dataset, but has been altered to "
                                           "call the method on the Datasets stored in every node of the subtree. "
<<<<<<< HEAD
                                           "See the datatree.map_over_subtree decorator for more details.",
                                           width=117)
=======
                                           "See the `map_over_subtree` decorator for more details.", width=117)
>>>>>>> b31a890c


def _expose_methods_wrapped_to_map_over_subtree(obj, method_name, method):
    """
    Expose given method on node object, but wrapped to map over whole subtree, not just that node object.

<<<<<<< HEAD
    Result is like having written this in obj's class definition

    @map_over_subtree
    def method_name(self, *args, **kwargs):
        return self.method(*args, **kwargs)
    """

    # Expose Dataset method, but wrapped to map over whole subtree when called
    setattr(obj, method_name, map_over_subtree(method))
=======
    Result is like having written this in obj's class definition:

    ```
    @map_over_subtree
    def method_name(self, *args, **kwargs):
        return self.method(*args, **kwargs)
    ```
    """

    # Expose Dataset method, but wrapped to map over whole subtree when called
    # TODO should we be using functools.partialmethod here instead?
    mapped_over_tree = functools.partial(map_over_subtree(method), obj)
    setattr(obj, method_name, mapped_over_tree)
>>>>>>> b31a890c

    # TODO do we really need this for ops like __add__?
    # Add a line to the method's docstring explaining how it's been mapped
    method_docstring = method.__doc__
    if method_docstring is not None:
<<<<<<< HEAD
        updated_op_docstring = method_docstring.replace('\n', _MAPPED_DOCSTRING_ADDENDUM, 1)
        setattr(obj, f'{method_name}.__doc__', method_docstring)


_DATASET_OPS_TO_EXCLUDE = ['__str__', '__repr__']


class DataTreeOpsMixin:
    """Mixin to add ops like __add__, but wrapped to map over subtrees."""

    dataset_methods = inspect.getmembers(DatasetOpsMixin, inspect.isfunction)
    ops_to_expose = [(name, method) for name, method in dataset_methods if name not in _DATASET_OPS_TO_EXCLUDE]

    # TODO is there a way to put this code in the class definition so we don't have to specifically call this method?
    def _add_ops(self):
        for method_name, method in self.ops_to_expose:
            _expose_methods_wrapped_to_map_over_subtree(self, method_name, method)


class DataTree(TreeNode, DatasetPropertiesMixin, DataTreeOpsMixin):
=======
        updated_method_docstring = method_docstring.replace('\n', _MAPPED_DOCSTRING_ADDENDUM, 1)
        obj_method = getattr(obj, method_name)
        setattr(obj_method, '__doc__', updated_method_docstring)


# TODO equals, broadcast_equals etc.
# TODO do dask-related private methods need to be exposed?
_DATASET_DASK_METHODS_TO_EXPOSE = ['load', 'compute', 'persist', 'unify_chunks', 'chunk', 'map_blocks']
_DATASET_METHODS_TO_EXPOSE = ['copy', 'as_numpy', '__copy__', '__deepcopy__', '__contains__', '__len__',
                              '__bool__', '__iter__', '__array__', 'set_coords', 'reset_coords', 'info',
                              'isel', 'sel', 'head', 'tail', 'thin', 'broadcast_like', 'reindex_like',
                              'reindex', 'interp', 'interp_like', 'rename', 'rename_dims', 'rename_vars',
                              'swap_dims', 'expand_dims', 'set_index', 'reset_index', 'reorder_levels', 'stack',
                              'unstack', 'update', 'merge', 'drop_vars', 'drop_sel', 'drop_isel', 'drop_dims',
                              'transpose', 'dropna', 'fillna', 'interpolate_na', 'ffill', 'bfill', 'combine_first',
                              'reduce', 'map', 'assign', 'diff', 'shift', 'roll', 'sortby', 'quantile', 'rank',
                              'differentiate', 'integrate', 'cumulative_integrate', 'filter_by_attrs', 'polyfit',
                              'pad', 'idxmin', 'idxmax', 'argmin', 'argmax', 'query', 'curvefit']
_DATASET_OPS_TO_EXPOSE = ['_unary_op', '_binary_op', '_inplace_binary_op']
_ALL_DATASET_METHODS_TO_EXPOSE = _DATASET_DASK_METHODS_TO_EXPOSE + _DATASET_METHODS_TO_EXPOSE + _DATASET_OPS_TO_EXPOSE

# TODO methods which should not or cannot act over the whole tree, such as .to_array


class DatasetMethodsMixin:
    """Mixin to add Dataset methods like .mean(), but wrapped to map over all nodes in the subtree."""

    # TODO is there a way to put this code in the class definition so we don't have to specifically call this method?
    def _add_dataset_methods(self):
        methods_to_expose = [(method_name, getattr(Dataset, method_name))
                             for method_name in _ALL_DATASET_METHODS_TO_EXPOSE]

        for method_name, method in methods_to_expose:
            _expose_methods_wrapped_to_map_over_subtree(self, method_name, method)


# TODO implement ArrayReduce type methods


class DataTree(TreeNode, DatasetPropertiesMixin, DatasetMethodsMixin):
>>>>>>> b31a890c
    """
    A tree-like hierarchical collection of xarray objects.

    Attempts to present the API of xarray.Dataset, but methods are wrapped to also update all the tree's child nodes.

    Parameters
    ----------
    data_objects : dict-like, optional
        A mapping from path names to xarray.Dataset, xarray.DataArray, or xtree.DataTree objects.

        Path names can be given as unix-like paths, or as tuples of strings (where each string
        is known as a single "tag"). If path names containing more than one tag are given, new
        tree nodes will be constructed as necessary.

        To assign data to the root node of the tree {name} as the path.
    name : Hashable, optional
        Name for the root node of the tree. Default is "root"

    See also
    --------
    DataNode : Shortcut to create a DataTree with only a single node.
    """

    # TODO should this instead be a subclass of Dataset?

    # TODO Add attrs dict

    # TODO attribute-like access for both vars and child nodes (by inheriting from xarray.core.common.AttrsAccessMixin?)

    # TODO ipython autocomplete for child nodes

    # TODO Some way of sorting children by depth

    # TODO Consistency in copying vs updating objects

    # TODO do we need a watch out for if methods intended only for root nodes are called on non-root nodes?

    # TODO add any other properties (maybe dask ones?)
<<<<<<< HEAD

    # TODO add all the other methods to dispatch
    _DS_METHODS_TO_MAP_OVER_SUBTREES = ['isel', 'sel', 'min', 'max', 'mean', '__array_ufunc__']
    _MAPPED_DOCSTRING_ADDENDUM = textwrap.fill("This method was copied from xarray.Dataset, but has been altered to "
                                               "call the method on the Datasets stored in every node of the subtree. "
                                               "See the datatree.map_over_subtree decorator for more details.",
                                               width=117)
=======
>>>>>>> b31a890c

    # TODO currently allows self.ds = None, should we instead always store at least an empty Dataset?

    def __init__(
        self,
        data_objects: Dict[PathType, Union[Dataset, DataArray]] = None,
        name: Hashable = "root",
    ):
        # First create the root node
        super().__init__(name=name, parent=None, children=None)
        if data_objects:
            root_data = data_objects.pop(name, None)
        else:
            root_data = None
        self.ds = root_data

        if data_objects:
            # Populate tree with children determined from data_objects mapping
            for path, data in data_objects.items():
                # Determine name of new node
                path = self._tuple_or_path_to_path(path)
                if self.separator in path:
                    node_path, node_name = path.rsplit(self.separator, maxsplit=1)
                else:
                    node_path, node_name = '/', path

                # Create and set new node
                new_node = DataNode(name=node_name, data=data)
                self.set_node(node_path, new_node, allow_overwrite=False, new_nodes_along_path=True)
                new_node = self.get_node(path)
                new_node[path] = data

<<<<<<< HEAD
        # Add ops like __add__, but wrapped to map over subtrees
        self._add_ops()

        # Add method like .mean(), but wrapped to map over subtrees
        self._add_method_api()

    def _add_method_api(self):
        # Add methods defined in Dataset's class definition to this classes API, but wrapped to map over descendants too
        for method_name in self._DS_METHODS_TO_MAP_OVER_SUBTREES:
            # Expose Dataset method, but wrapped to map over whole subtree
            ds_method = getattr(Dataset, method_name)
            setattr(self, method_name, map_over_subtree(ds_method))

            # Add a line to the method's docstring explaining how it's been mapped
            ds_method_docstring = getattr(Dataset, f'{method_name}').__doc__
            if ds_method_docstring is not None:
                updated_method_docstring = ds_method_docstring.replace('\n', self._MAPPED_DOCSTRING_ADDENDUM, 1)
                setattr(self, f'{method_name}.__doc__', updated_method_docstring)

        # TODO map applied ufuncs over all leaves
=======
        # TODO this has to be
        self._add_all_dataset_api()

    def _add_all_dataset_api(self):
        # Add methods like .mean(), but wrapped to map over subtrees
        self._add_dataset_methods()

        # TODO add dataset ops here
>>>>>>> b31a890c

    @property
    def ds(self) -> Dataset:
        return self._ds

    @ds.setter
    def ds(self, data: Union[Dataset, DataArray] = None):
        if not isinstance(data, (Dataset, DataArray)) and data is not None:
            raise TypeError(f"{type(data)} object is not an xarray Dataset, DataArray, or None")
        if isinstance(data, DataArray):
            data = data.to_dataset()
        self._ds = data

    @property
    def has_data(self):
        return self.ds is not None

    @classmethod
    def _init_single_datatree_node(
        cls,
        name: Hashable,
        data: Union[Dataset, DataArray] = None,
        parent: TreeNode = None,
        children: List[TreeNode] = None,
    ):
        """
        Create a single node of a DataTree, which optionally contains data in the form of an xarray.Dataset.

        Parameters
        ----------
        name : Hashable
            Name for the root node of the tree. Default is "root"
        data : Dataset, DataArray, Variable or None, optional
            Data to store under the .ds attribute of this node. DataArrays and Variables will be promoted to Datasets.
            Default is None.
        parent : TreeNode, optional
            Parent node to this node. Default is None.
        children : Sequence[TreeNode], optional
            Any child nodes of this node. Default is None.

        Returns
        -------
        node :  DataTree
        """

        # This approach was inspired by xarray.Dataset._construct_direct()
        obj = object.__new__(cls)
        obj = _init_single_treenode(obj, name=name, parent=parent, children=children)
        obj.ds = data

        obj._add_all_dataset_api()

        return obj

    def __str__(self):
        """A printable representation of the structure of this entire subtree."""
        renderer = anytree.RenderTree(self)

        lines = []
        for pre, fill, node in renderer:
            node_repr = node._single_node_repr()

            node_line = f"{pre}{node_repr.splitlines()[0]}"
            lines.append(node_line)

            if node.has_data:
                ds_repr = node_repr.splitlines()[2:]
                for line in ds_repr:
                    if len(node.children) > 0:
                        lines.append(f"{fill}{renderer.style.vertical}{line}")
                    else:
                        lines.append(f"{fill}{line}")

        return "\n".join(lines)

    def _single_node_repr(self):
        """Information about this node, not including its relationships to other nodes."""
        node_info = f"DataNode('{self.name}')"

        if self.has_data:
            ds_info = '\n' + repr(self.ds)
        else:
            ds_info = ''
        return node_info + ds_info

    def __repr__(self):
        """Information about this node, including its relationships to other nodes."""
        # TODO redo this to look like the Dataset repr, but just with child and parent info
        parent = self.parent.name if self.parent else "None"
        node_str = f"DataNode(name='{self.name}', parent='{parent}', children={[c.name for c in self.children]},"

        if self.has_data:
            ds_repr_lines = self.ds.__repr__().splitlines()
            ds_repr = ds_repr_lines[0] + '\n' + textwrap.indent('\n'.join(ds_repr_lines[1:]), "     ")
            data_str = f"\ndata={ds_repr}\n)"
        else:
            data_str = "data=None)"

        return node_str + data_str

    def __getitem__(self, key: Union[PathType, Hashable, Mapping, Any]) -> Union[TreeNode, Dataset, DataArray]:
        """
        Access either child nodes, variables, or coordinates stored in this tree.

        Variables or coordinates of the contained dataset will be returned as a :py:class:`~xarray.DataArray`.
        Indexing with a list of names will return a new ``Dataset`` object.

        Like Dataset.__getitem__ this method also accepts dict-like indexing, and selection of multiple data variables
        (from the same Dataset node) via list.

        Parameters
        ----------
        key :
            Paths to nodes or to data variables in nodes can be given as unix-like paths, or as tuples of strings
            (where each string is known as a single "tag").
        """
        # Either:
        if utils.is_dict_like(key):
            # dict-like selection on dataset variables
            return self.ds[key]
        elif utils.hashable(key):
            # path-like: a path to a node possibly with a variable name at the end
            return self._get_item_from_path(key)
        elif utils.is_list_like(key) and all(k in self.ds for k in key):
            # iterable of variable names
            return self.ds[key]
        elif utils.is_list_like(key) and all('/' not in tag for tag in key):
            # iterable of child tags
            return self._get_item_from_path(key)
        else:
            raise ValueError("Invalid format for key")

    def _get_item_from_path(self, path: PathType) -> Union[TreeNode, Dataset, DataArray]:
        """Get item given a path. Two valid cases: either all parts of path are nodes or last part is a variable."""

        # TODO this currently raises a ChildResolverError if it can't find a data variable in the ds - that's inconsistent with xarray.Dataset.__getitem__

        path = self._tuple_or_path_to_path(path)
        tags = [tag for tag in path.split(self.separator) if tag not in [self.separator, '']]
        *leading_tags, last_tag = tags

        if leading_tags is not None:
            penultimate = self.get_node(tuple(leading_tags))
        else:
            penultimate = self

        if penultimate.has_data and last_tag in penultimate.ds:
            return penultimate.ds[last_tag]
        else:
            return penultimate.get_node(last_tag)

    def __setitem__(
        self,
        key: Union[Hashable, List[Hashable], Mapping, PathType],
        value: Union[TreeNode, Dataset, DataArray, Variable, None],
    ) -> None:
        """
        Add either a child node or an array to the tree, at any position.

        Data can be added anywhere, and new nodes will be created to cross the path to the new location if necessary.

        If there is already a node at the given location, then if value is a Node class or Dataset it will overwrite the
        data already present at that node, and if value is a single array, it will be merged with it.

        If value is None a new node will be created but containing no data. If a node already exists at that path it
        will have its .ds attribute set to None. (To remove node from the tree completely instead use `del tree[path]`.)

        Parameters
        ----------
        key
            A path-like address for either a new node, or the address and name of a new variable, or the name of a new
            variable.
        value
            Can be a node class or a data object (i.e. Dataset, DataArray, Variable).
        """

        # TODO xarray.Dataset accepts other possibilities, how do we exactly replicate all the behaviour?
        if utils.is_dict_like(key):
            raise NotImplementedError

        path = self._tuple_or_path_to_path(key)
        tags = [tag for tag in path.split(self.separator) if tag not in [self.separator, '']]

        # TODO a .path_as_tags method?
        if not tags:
            # only dealing with this node, no need for paths
            if isinstance(value, (Dataset, DataArray, Variable)):
                # single arrays will replace whole Datasets, as no name for new variable was supplied
                self.ds = value
            elif isinstance(value, TreeNode):
                self.add_child(value)
            elif value is None:
                self.ds = None
            else:
                raise TypeError("Can only assign values of type TreeNode, Dataset, DataArray, or Variable, "
                                f"not {type(value)}")
        else:
            *path_tags, last_tag = tags
            if not path_tags:
                path_tags = '/'

            # get anything that already exists at that location
            try:
                existing_node = self.get_node(path)
            except anytree.resolver.ResolverError:
                existing_node = None

            if existing_node:
                if isinstance(value, Dataset):
                    # replace whole dataset
                    existing_node.ds = Dataset
                elif isinstance(value, (DataArray, Variable)):
                    if not existing_node.has_data:
                        # promotes da to ds
                        existing_node.ds = value
                    else:
                        # update with new da
                        existing_node.ds[last_tag] = value
                elif isinstance(value, TreeNode):
                    # overwrite with new node at same path
                    self.set_node(path=path, node=value)
                elif value is None:
                    existing_node.ds = None
                else:
                    raise TypeError("Can only assign values of type TreeNode, Dataset, DataArray, or Variable, "
                                    f"not {type(value)}")
            else:
                # if nothing there then make new node based on type of object
                if isinstance(value, (Dataset, DataArray, Variable)) or value is None:
                    new_node = DataNode(name=last_tag, data=value)
                    self.set_node(path=path_tags, node=new_node)
                elif isinstance(value, TreeNode):
                    self.set_node(path=path, node=value)
                else:
                    raise TypeError("Can only assign values of type TreeNode, Dataset, DataArray, or Variable, "
                                    f"not {type(value)}")

    def map_over_subtree(
        self,
        func: Callable,
        *args: Iterable[Any],
        **kwargs: Any,
    ) -> DataTree:
        """
        Apply a function to every dataset in this subtree, returning a new tree which stores the results.

        The function will be applied to any dataset stored in this node, as well as any dataset stored in any of the
        descendant nodes. The returned tree will have the same structure as the original subtree.

        func needs to return a Dataset in order to rebuild the subtree.

        Parameters
        ----------
        func : callable
            Function to apply to datasets with signature:
            `func(node.ds, *args, **kwargs) -> Dataset`.

            Function will not be applied to any nodes without datasets.
        *args : tuple, optional
            Positional arguments passed on to `func`.
        **kwargs : Any
            Keyword arguments passed on to `func`.

        Returns
        -------
        subtree : DataTree
            Subtree containing results from applying ``func`` to the dataset at each node.
        """
        # TODO this signature means that func has no way to know which node it is being called upon - change?

        return map_over_subtree(func)(self, *args, **kwargs)

    def map_over_subtree_inplace(
        self,
        func: Callable,
        *args: Iterable[Any],
        **kwargs: Any,
    ) -> None:
        """
        Apply a function to every dataset in this subtree, updating data in place.

        Parameters
        ----------
        func : callable
            Function to apply to datasets with signature:
            `func(node.ds, *args, **kwargs) -> Dataset`.

            Function will not be applied to any nodes without datasets,
        *args : tuple, optional
            Positional arguments passed on to `func`.
        **kwargs : Any
            Keyword arguments passed on to `func`.
        """

        # TODO if func fails on some node then the previous nodes will still have been updated...

        for node in self.subtree_nodes:
            if node.has_data:
                node.ds = func(node.ds, *args, **kwargs)

    def render(self):
        """Print tree structure, including any data stored at each node."""
        for pre, fill, node in anytree.RenderTree(self):
            print(f"{pre}DataNode('{self.name}')")
            for ds_line in repr(node.ds)[1:]:
                print(f"{fill}{ds_line}")

    # TODO re-implement using anytree findall function?
    def get_all(self, *tags: Hashable) -> DataTree:
        """
        Return a DataTree containing the stored objects whose path contains all of the given tags,
        where the tags can be present in any order.
        """
        matching_children = {c.tags: c.get_node(tags) for c in self.descendants
                             if all(tag in c.tags for tag in tags)}
        return DataTree(data_objects=matching_children)

    # TODO re-implement using anytree find function?
    def get_any(self, *tags: Hashable) -> DataTree:
        """
        Return a DataTree containing the stored objects whose path contains any of the given tags.
        """
        matching_children = {c.tags: c.get_node(tags) for c in self.descendants
                             if any(tag in c.tags for tag in tags)}
        return DataTree(data_objects=matching_children)

    def merge(self, datatree: DataTree) -> DataTree:
        """Merge all the leaves of a second DataTree into this one."""
        raise NotImplementedError

    def merge_child_nodes(self, *paths, new_path: PathType) -> DataTree:
        """Merge a set of child nodes into a single new node."""
        raise NotImplementedError

    def merge_child_datasets(
        self,
        *paths: PathType,
        compat: str = "no_conflicts",
        join: str = "outer",
        fill_value: Any = dtypes.NA,
        combine_attrs: str = "override",
    ) -> Dataset:
        """Merge the datasets at a set of child nodes and return as a single Dataset."""
        datasets = [self.get(path).ds for path in paths]
        return merge(datasets, compat=compat, join=join, fill_value=fill_value, combine_attrs=combine_attrs)

    def as_dataarray(self) -> DataArray:
        return self.ds.as_dataarray()

    @property
    def groups(self):
        """Return all netCDF4 groups in the tree, given as a tuple of path-like strings."""
        return tuple(node.path for node in self.subtree_nodes)

    def to_netcdf(self, filename: str):
        from .io import _datatree_to_netcdf

        _datatree_to_netcdf(self, filename)

    def plot(self):
        raise NotImplementedError


DataNode = DataTree._init_single_datatree_node<|MERGE_RESOLUTION|>--- conflicted
+++ resolved
@@ -12,7 +12,6 @@
 from xarray.core.variable import Variable
 from xarray.core.combine import merge
 from xarray.core import dtypes, utils
-from xarray.core._typed_ops import DatasetOpsMixin
 
 from .treenode import TreeNode, PathType, _init_single_treenode
 
@@ -144,29 +143,13 @@
 
 _MAPPED_DOCSTRING_ADDENDUM = textwrap.fill("This method was copied from xarray.Dataset, but has been altered to "
                                            "call the method on the Datasets stored in every node of the subtree. "
-<<<<<<< HEAD
-                                           "See the datatree.map_over_subtree decorator for more details.",
-                                           width=117)
-=======
                                            "See the `map_over_subtree` decorator for more details.", width=117)
->>>>>>> b31a890c
 
 
 def _expose_methods_wrapped_to_map_over_subtree(obj, method_name, method):
     """
     Expose given method on node object, but wrapped to map over whole subtree, not just that node object.
 
-<<<<<<< HEAD
-    Result is like having written this in obj's class definition
-
-    @map_over_subtree
-    def method_name(self, *args, **kwargs):
-        return self.method(*args, **kwargs)
-    """
-
-    # Expose Dataset method, but wrapped to map over whole subtree when called
-    setattr(obj, method_name, map_over_subtree(method))
-=======
     Result is like having written this in obj's class definition:
 
     ```
@@ -180,34 +163,11 @@
     # TODO should we be using functools.partialmethod here instead?
     mapped_over_tree = functools.partial(map_over_subtree(method), obj)
     setattr(obj, method_name, mapped_over_tree)
->>>>>>> b31a890c
 
     # TODO do we really need this for ops like __add__?
     # Add a line to the method's docstring explaining how it's been mapped
     method_docstring = method.__doc__
     if method_docstring is not None:
-<<<<<<< HEAD
-        updated_op_docstring = method_docstring.replace('\n', _MAPPED_DOCSTRING_ADDENDUM, 1)
-        setattr(obj, f'{method_name}.__doc__', method_docstring)
-
-
-_DATASET_OPS_TO_EXCLUDE = ['__str__', '__repr__']
-
-
-class DataTreeOpsMixin:
-    """Mixin to add ops like __add__, but wrapped to map over subtrees."""
-
-    dataset_methods = inspect.getmembers(DatasetOpsMixin, inspect.isfunction)
-    ops_to_expose = [(name, method) for name, method in dataset_methods if name not in _DATASET_OPS_TO_EXCLUDE]
-
-    # TODO is there a way to put this code in the class definition so we don't have to specifically call this method?
-    def _add_ops(self):
-        for method_name, method in self.ops_to_expose:
-            _expose_methods_wrapped_to_map_over_subtree(self, method_name, method)
-
-
-class DataTree(TreeNode, DatasetPropertiesMixin, DataTreeOpsMixin):
-=======
         updated_method_docstring = method_docstring.replace('\n', _MAPPED_DOCSTRING_ADDENDUM, 1)
         obj_method = getattr(obj, method_name)
         setattr(obj_method, '__doc__', updated_method_docstring)
@@ -247,8 +207,7 @@
 # TODO implement ArrayReduce type methods
 
 
-class DataTree(TreeNode, DatasetPropertiesMixin, DatasetMethodsMixin):
->>>>>>> b31a890c
+class DataTree(TreeNode, DatasetPropertiesMixin, DatasetMethodsMixin, DataTreeOpsMixin):
     """
     A tree-like hierarchical collection of xarray objects.
 
@@ -287,16 +246,6 @@
     # TODO do we need a watch out for if methods intended only for root nodes are called on non-root nodes?
 
     # TODO add any other properties (maybe dask ones?)
-<<<<<<< HEAD
-
-    # TODO add all the other methods to dispatch
-    _DS_METHODS_TO_MAP_OVER_SUBTREES = ['isel', 'sel', 'min', 'max', 'mean', '__array_ufunc__']
-    _MAPPED_DOCSTRING_ADDENDUM = textwrap.fill("This method was copied from xarray.Dataset, but has been altered to "
-                                               "call the method on the Datasets stored in every node of the subtree. "
-                                               "See the datatree.map_over_subtree decorator for more details.",
-                                               width=117)
-=======
->>>>>>> b31a890c
 
     # TODO currently allows self.ds = None, should we instead always store at least an empty Dataset?
 
@@ -329,37 +278,14 @@
                 new_node = self.get_node(path)
                 new_node[path] = data
 
-<<<<<<< HEAD
-        # Add ops like __add__, but wrapped to map over subtrees
-        self._add_ops()
-
-        # Add method like .mean(), but wrapped to map over subtrees
-        self._add_method_api()
-
-    def _add_method_api(self):
-        # Add methods defined in Dataset's class definition to this classes API, but wrapped to map over descendants too
-        for method_name in self._DS_METHODS_TO_MAP_OVER_SUBTREES:
-            # Expose Dataset method, but wrapped to map over whole subtree
-            ds_method = getattr(Dataset, method_name)
-            setattr(self, method_name, map_over_subtree(ds_method))
-
-            # Add a line to the method's docstring explaining how it's been mapped
-            ds_method_docstring = getattr(Dataset, f'{method_name}').__doc__
-            if ds_method_docstring is not None:
-                updated_method_docstring = ds_method_docstring.replace('\n', self._MAPPED_DOCSTRING_ADDENDUM, 1)
-                setattr(self, f'{method_name}.__doc__', updated_method_docstring)
-
-        # TODO map applied ufuncs over all leaves
-=======
-        # TODO this has to be
         self._add_all_dataset_api()
 
     def _add_all_dataset_api(self):
         # Add methods like .mean(), but wrapped to map over subtrees
         self._add_dataset_methods()
 
-        # TODO add dataset ops here
->>>>>>> b31a890c
+        # Add operations like __add__, but wrapped to map over subtrees
+        self._add_dataset_ops()
 
     @property
     def ds(self) -> Dataset:
