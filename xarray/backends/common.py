--- conflicted
+++ resolved
@@ -697,11 +697,8 @@
         filename_or_obj: str | os.PathLike[Any] | ReadBuffer | AbstractDataStore,
         *,
         drop_variables: str | Iterable[str] | None = None,
-<<<<<<< HEAD
         set_indexes: bool = True,
         **kwargs: Any,
-=======
->>>>>>> f7995486
     ) -> Dataset:
         """
         Backend open_dataset method used by Xarray in :py:func:`~xarray.open_dataset`.
